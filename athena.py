# Libraries
import json
import os
from pathlib import Path
import subprocess
import sys
import tkinter as tk
from tkinter import filedialog, messagebox, Listbox, MULTIPLE, Toplevel, Scrollbar
import glob

def select_folder_and_options():
    """
    Create GUI to select folder and set options for processing.
    """
    # Initialize nonlocal variables in outer scope
    idfolders = []
    main_folder = None
    num_cameras = 0

    # Select Folder
    def select_folder():
        nonlocal main_folder
        main_folder = filedialog.askdirectory(initialdir=str(Path(os.getcwd())))
        if not main_folder:
            return  # Exit if no folder is selected

        # Check number of cameras
        nonlocal num_cameras
        num_cameras = len(glob.glob(os.path.join(main_folder, 'calibration', '*.yaml')))

        # Update the scale range for num_processes_scale based on num_cameras
        max_processes = min(os.cpu_count(), num_cameras)
        num_processes_scale.configure(to=max_processes)
        num_processes_scale.set(max_processes)  # Set default to max_processes

        videos_folder = Path(main_folder) / 'videos'
        subfolders = [f.name for f in videos_folder.iterdir() if f.is_dir()]

        subfolder_window = Toplevel(root)
        subfolder_window.title("Select Subfolders")

        folder_label.config(text="Selected Folder: " + str(main_folder))

        listbox = Listbox(subfolder_window, selectmode=MULTIPLE)
        for folder in subfolders:
            listbox.insert("end", folder)

        scrollbar = Scrollbar(subfolder_window)
        scrollbar.pack(side="right", fill="y")
        listbox.config(yscrollcommand=scrollbar.set)
        scrollbar.config(command=listbox.yview)
        listbox.pack()

        def save_selection():
            selected_indices = listbox.curselection()
            # Update the outer scope idfolders without reassigning
            idfolders.clear()
            idfolders.extend([str(videos_folder / subfolders[i]) for i in selected_indices])
            subfolder_window.destroy()

        confirm_button = tk.Button(subfolder_window, text="Select", command=save_selection)
        confirm_button.pack()

    def on_submit():
        gui_options['idfolders'] = idfolders
        gui_options['main_folder'] = main_folder
        gui_options['fraction_frames'] = slider_fraction_frames.get()
        gui_options['num_processes'] = num_processes_scale.get()
        gui_options['use_gpu'] = var_use_gpu.get()
        gui_options['run_mediapipe'] = var_run_mediapipe.get()
        gui_options['save_images_mp'] = var_save_images_mp.get()
        gui_options['save_video_mp'] = var_save_video_mp.get()
        gui_options['hand_confidence'] = slider_handconf.get()
        gui_options['pose_confidence'] = slider_poseconf.get()
        gui_options['run_refine_labels'] = var_refine_labels.get()
        gui_options['save_images_refine'] = var_save_images_refine.get()
        gui_options['save_video_refine'] = var_save_video_refine.get()
        gui_options['run_triangulation'] = var_triangulation.get()
        gui_options['save_images_triangulation'] = var_save_images_triangulation.get()
        gui_options['save_video_triangulation'] = var_save_video_triangulation.get()

        if not gui_options['idfolders']:
            messagebox.showerror("Error", "No folder selected!")
        else:
            root.quit()

    root = tk.Tk()
    root.title("Options for Processing")

    gui_options = {}

    window_width, window_height = 700, 700
    screen_width, screen_height = root.winfo_screenwidth(), root.winfo_screenheight()
    position_x, position_y = (screen_width - window_width) // 2, (screen_height - window_height) // 2
    root.geometry(f'{window_width}x{window_height}+{position_x}+{position_y}')

    var_run_mediapipe = tk.BooleanVar(value=True)
    var_save_images_mp = tk.BooleanVar(value=False)
    var_save_video_mp = tk.BooleanVar(value=False)
<<<<<<< HEAD
    var_monitor_images_mp = tk.BooleanVar(value=False)
    var_use_gpu = tk.BooleanVar(value=False)
=======
    var_use_gpu = tk.BooleanVar(value=True)
>>>>>>> 29ee2cd5
    var_refine_labels = tk.BooleanVar(value=True)
    var_save_images_refine = tk.BooleanVar(value=False)
    var_save_video_refine = tk.BooleanVar(value=False)
    var_triangulation = tk.BooleanVar(value=True)
    var_save_images_triangulation = tk.BooleanVar(value=False)
    var_save_video_triangulation = tk.BooleanVar(value=False)

    chk_general_options = tk.Label(root, text="General Settings", font=("Arial", 12, "bold"))
    chk_general_options.grid(row=0, column=0, padx=10, pady=5, sticky="w")

    btn_select_folder = tk.Button(root, text="Select Folder", command=select_folder)
    btn_select_folder.grid(row=1, column=0, padx=10, pady=5, sticky="w")

    folder_label = tk.Label(root, text="Folder: Not selected", anchor='w', wraplength=450)
    folder_label.grid(row=1, column=1, padx=10, pady=5, columnspan=3, sticky="w")

    slider_fraction_frames = tk.Scale(root, from_=0, to=1, resolution=0.01, orient=tk.HORIZONTAL, label="Fraction of recordings to process")
    slider_fraction_frames.grid(row=2, column=0, columnspan=2, padx=10, pady=5, sticky="ew")
    slider_fraction_frames.set(1.0)

    # Initialize num_processes_scale and set it to update based on the number of cameras
    num_cpus = os.cpu_count()
    num_processes_scale = tk.Scale(root, from_=1, to=num_cpus, orient=tk.HORIZONTAL, label="Number of parallel processes")
    num_processes_scale.grid(row=3, column=0, columnspan=2, padx=10, pady=5, sticky="ew")
    num_processes_scale.set(num_cpus)  # Start with the maximum available

    chk_use_gpu = tk.Checkbutton(root, text="GPU Processing", variable=var_use_gpu)
    chk_use_gpu.grid(row=4, column=0, padx=10, pady=5, sticky="w")

    chk_run_mediapipe = tk.Checkbutton(root, text="Run Mediapipe", font=("Arial", 12, "bold"), variable=var_run_mediapipe)
    chk_run_mediapipe.grid(row=5, column=0, padx=10, pady=(10, 0), sticky="w")

    chk_save_images_mp = tk.Checkbutton(root, text="Save Images", variable=var_save_images_mp)
    chk_save_images_mp.grid(row=6, column=0, padx=5, pady=5, sticky="w")
    chk_save_video_mp = tk.Checkbutton(root, text="Save Video", variable=var_save_video_mp)
    chk_save_video_mp.grid(row=6, column=1, padx=5, pady=5, sticky="w")
<<<<<<< HEAD
    chk_monitor_images_mp = tk.Checkbutton(root, text="Monitor Images", variable=var_monitor_images_mp)
    chk_monitor_images_mp.grid(row=6, column=2, padx=5, pady=5, sticky="w")

    slider_handconf = tk.Scale(root, from_=0, to=1, resolution=0.01, orient=tk.HORIZONTAL, label="Minimum hand detection & tracking confidence")
=======

    slider_handconf = tk.Scale(root, from_=0, to=1, resolution=0.01, orient=tk.HORIZONTAL,
                               label="Minimum hand detection & tracking confidence")
>>>>>>> 29ee2cd5
    slider_handconf.grid(row=7, column=0, columnspan=2, padx=5, pady=5, sticky="ew")
    slider_handconf.set(0.9)

    slider_poseconf = tk.Scale(root, from_=0, to=1, resolution=0.01, orient=tk.HORIZONTAL, label="Minimum pose detection & tracking confidence")
    slider_poseconf.grid(row=8, column=0, columnspan=2, padx=5, pady=5, sticky="ew")
    slider_poseconf.set(0.9)

    chk_run_refinelabels = tk.Checkbutton(root, text="Refine Labels", font=("Arial", 12, "bold"), variable=var_refine_labels)
    chk_run_refinelabels.grid(row=9, column=0, padx=10, pady=(10, 0), sticky="w")

    chk_save_images_refine = tk.Checkbutton(root, text="Save Images", variable=var_save_images_refine)
    chk_save_images_refine.grid(row=10, column=0, padx=5, pady=5, sticky="w")
    chk_save_video_refine = tk.Checkbutton(root, text="Save Video", variable=var_save_video_refine)
    chk_save_video_refine.grid(row=10, column=1, padx=5, pady=5, sticky="w")
<<<<<<< HEAD
    chk_monitor_images_refine = tk.Checkbutton(root, text="Monitor Images", variable=var_monitor_images_refine)
    chk_monitor_images_refine.grid(row=10, column=2, padx=5, pady=5, sticky="w")

    chk_run_triangulation = tk.Checkbutton(root, text="Triangulation", font=("Arial", 12, "bold"), variable=var_triangulation)
    chk_run_triangulation.grid(row=11, column=0, padx=10, pady=(10, 0), sticky="w")
=======

    # Section 4: Triangulation
    chk_run_refinelabels = tk.Checkbutton(root, text="Triangulation", font=("Arial", 12, "bold"), variable=var_triangulation)
    chk_run_refinelabels.grid(row=11, column=0, padx=10, pady=(10, 0), sticky="w")
>>>>>>> 29ee2cd5

    chk_save_images_triangulation = tk.Checkbutton(root, text="Save Images", variable=var_save_images_triangulation)
    chk_save_images_triangulation.grid(row=12, column=0, padx=5, pady=5, sticky="w")
    chk_save_video_triangulation = tk.Checkbutton(root, text="Save Video", variable=var_save_video_triangulation)
    chk_save_video_triangulation.grid(row=12, column=1, padx=5, pady=5, sticky="w")
<<<<<<< HEAD
    chk_monitor_images_triangulation = tk.Checkbutton(root, text="Monitor Images", variable=var_monitor_images_triangulation)
    chk_monitor_images_triangulation.grid(row=12, column=2, padx=5, pady=5, sticky="w")

=======

    # Run button
>>>>>>> 29ee2cd5
    btn_submit = tk.Button(root, text="GO", command=on_submit)
    btn_submit.grid(row=13, column=1, padx=10, pady=10)

    root.grid_columnconfigure(0, weight=1)
    root.grid_columnconfigure(1, weight=1)
    root.grid_columnconfigure(2, weight=1)

    root.mainloop()
    return gui_options

if __name__ == '__main__':
    gui_options = select_folder_and_options()
    gui_options_json = json.dumps(gui_options)

    idfolders = gui_options['idfolders']
    if not idfolders:
        print("No folder selected. Exiting.")
        sys.exit()

    if gui_options['run_mediapipe']:
        print('Running Mediapipe.')
        subprocess.run(['python', 'labels2d.py', gui_options_json])

    if gui_options['run_refine_labels']:
        print('Refining labels.')
        subprocess.run(['python', 'labelsrefine.py', gui_options_json])

    if gui_options['run_triangulation']:
        print('Triangulating.')
        subprocess.run(['python', 'triangulation.py', gui_options_json])<|MERGE_RESOLUTION|>--- conflicted
+++ resolved
@@ -97,12 +97,7 @@
     var_run_mediapipe = tk.BooleanVar(value=True)
     var_save_images_mp = tk.BooleanVar(value=False)
     var_save_video_mp = tk.BooleanVar(value=False)
-<<<<<<< HEAD
-    var_monitor_images_mp = tk.BooleanVar(value=False)
     var_use_gpu = tk.BooleanVar(value=False)
-=======
-    var_use_gpu = tk.BooleanVar(value=True)
->>>>>>> 29ee2cd5
     var_refine_labels = tk.BooleanVar(value=True)
     var_save_images_refine = tk.BooleanVar(value=False)
     var_save_video_refine = tk.BooleanVar(value=False)
@@ -139,16 +134,8 @@
     chk_save_images_mp.grid(row=6, column=0, padx=5, pady=5, sticky="w")
     chk_save_video_mp = tk.Checkbutton(root, text="Save Video", variable=var_save_video_mp)
     chk_save_video_mp.grid(row=6, column=1, padx=5, pady=5, sticky="w")
-<<<<<<< HEAD
-    chk_monitor_images_mp = tk.Checkbutton(root, text="Monitor Images", variable=var_monitor_images_mp)
-    chk_monitor_images_mp.grid(row=6, column=2, padx=5, pady=5, sticky="w")
-
-    slider_handconf = tk.Scale(root, from_=0, to=1, resolution=0.01, orient=tk.HORIZONTAL, label="Minimum hand detection & tracking confidence")
-=======
-
     slider_handconf = tk.Scale(root, from_=0, to=1, resolution=0.01, orient=tk.HORIZONTAL,
                                label="Minimum hand detection & tracking confidence")
->>>>>>> 29ee2cd5
     slider_handconf.grid(row=7, column=0, columnspan=2, padx=5, pady=5, sticky="ew")
     slider_handconf.set(0.9)
 
@@ -163,31 +150,17 @@
     chk_save_images_refine.grid(row=10, column=0, padx=5, pady=5, sticky="w")
     chk_save_video_refine = tk.Checkbutton(root, text="Save Video", variable=var_save_video_refine)
     chk_save_video_refine.grid(row=10, column=1, padx=5, pady=5, sticky="w")
-<<<<<<< HEAD
-    chk_monitor_images_refine = tk.Checkbutton(root, text="Monitor Images", variable=var_monitor_images_refine)
-    chk_monitor_images_refine.grid(row=10, column=2, padx=5, pady=5, sticky="w")
-
-    chk_run_triangulation = tk.Checkbutton(root, text="Triangulation", font=("Arial", 12, "bold"), variable=var_triangulation)
-    chk_run_triangulation.grid(row=11, column=0, padx=10, pady=(10, 0), sticky="w")
-=======
 
     # Section 4: Triangulation
     chk_run_refinelabels = tk.Checkbutton(root, text="Triangulation", font=("Arial", 12, "bold"), variable=var_triangulation)
     chk_run_refinelabels.grid(row=11, column=0, padx=10, pady=(10, 0), sticky="w")
->>>>>>> 29ee2cd5
 
     chk_save_images_triangulation = tk.Checkbutton(root, text="Save Images", variable=var_save_images_triangulation)
     chk_save_images_triangulation.grid(row=12, column=0, padx=5, pady=5, sticky="w")
     chk_save_video_triangulation = tk.Checkbutton(root, text="Save Video", variable=var_save_video_triangulation)
     chk_save_video_triangulation.grid(row=12, column=1, padx=5, pady=5, sticky="w")
-<<<<<<< HEAD
-    chk_monitor_images_triangulation = tk.Checkbutton(root, text="Monitor Images", variable=var_monitor_images_triangulation)
-    chk_monitor_images_triangulation.grid(row=12, column=2, padx=5, pady=5, sticky="w")
-
-=======
 
     # Run button
->>>>>>> 29ee2cd5
     btn_submit = tk.Button(root, text="GO", command=on_submit)
     btn_submit.grid(row=13, column=1, padx=10, pady=10)
 
